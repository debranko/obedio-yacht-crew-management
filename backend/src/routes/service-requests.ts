--- conflicted
+++ resolved
@@ -6,24 +6,10 @@
 import { asyncHandler, validate } from '../middleware/error-handler';
 import { requirePermission } from '../middleware/auth';
 import { DatabaseService } from '../services/database';
-<<<<<<< HEAD
-import { websocketService } from '../services/websocket';
-import { apiSuccess, apiError } from '../utils/api-response';
-
-// Try to import MQTT service if available
-let mqttService: any = null;
-try {
-  const mqttModule = require('../services/mqtt.service');
-  mqttService = mqttModule.mqttService;
-} catch (e) {
-  console.warn('⚠️ MQTT service not available - notifications to watches disabled');
-}
-=======
 import { CreateServiceRequestSchema, UpdateServiceRequestSchema } from '../validators/schemas';
 import { websocketService } from '../services/websocket';
 import { mqttService } from '../services/mqtt.service';
 import { apiSuccess, apiError } from '../utils/api-response';
->>>>>>> a307ddd7
 
 const router = Router();
 const dbService = new DatabaseService();
@@ -56,25 +42,12 @@
   // Send MQTT notification to assigned crew member's watch (if they have one)
   // Only send MQTT notification if not yet confirmed (i.e., web app delegation)
   // If confirmed=true (from watch), notification already received
-<<<<<<< HEAD
-  if (!confirmed && mqttService) {
-    try {
-      await mqttService.notifyAssignedCrewWatch(
-        request,
-        request.location?.name || request.guestCabin || 'Unknown',
-        request.guest
-      );
-    } catch (error) {
-      console.warn('⚠️ Failed to send MQTT notification:', error);
-    }
-=======
   if (!confirmed) {
     await mqttService.notifyAssignedCrewWatch(
       request,
       request.location?.name || request.guestCabin || 'Unknown',
       request.guest
     );
->>>>>>> a307ddd7
   }
 
   res.json(apiSuccess(request));
@@ -88,27 +61,12 @@
   websocketService.emitServiceRequestStatusChanged(request);
 
   // Publish MQTT update for watches to clear "Serving now"
-<<<<<<< HEAD
-  if (mqttService) {
-    try {
-      mqttService.publish('obedio/service/update', {
-        requestId: request.id,
-        status: 'completed',
-        assignedTo: request.assignedToId,
-        completedAt: new Date().toISOString()
-      });
-    } catch (error) {
-      console.warn('⚠️ Failed to publish MQTT update:', error);
-    }
-  }
-=======
   mqttService.publish('obedio/service/update', {
     requestId: request.id,
     status: 'completed',
     assignedTo: request.assignedToId,
     completedAt: new Date().toISOString()
   });
->>>>>>> a307ddd7
 
   res.json(apiSuccess(request));
 }));
