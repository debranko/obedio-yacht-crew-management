--- conflicted
+++ resolved
@@ -3,10 +3,7 @@
 import { requirePermission, authMiddleware } from '../middleware/auth';
 import { prisma } from '../services/db';
 import { websocketService } from '../services/websocket';
-<<<<<<< HEAD
-=======
 import { calculatePagination, buildPaginationMeta } from '../utils/pagination';
->>>>>>> a307ddd7
 import { apiSuccess, apiError } from '../utils/api-response';
 
 const router = Router();
